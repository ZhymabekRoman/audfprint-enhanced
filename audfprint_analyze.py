--- conflicted
+++ resolved
@@ -23,11 +23,8 @@
 
 import librosa
 import audioread # for NoBackendError
-<<<<<<< HEAD
 
 import audio_read
-=======
->>>>>>> 0303b9c1
 
 ################ Globals ################
 # Special extension indicating precomputed fingerprint
@@ -280,11 +277,7 @@
             sgram = np.log(np.maximum(sgram, np.max(sgram)/1e6))
             sgram = sgram - np.mean(sgram)
         else:
-<<<<<<< HEAD
-            # The sgram is identically zero, i.e., the input signal was identically 
-=======
             # The sgram is identically zero, i.e., the input signal was identically
->>>>>>> 0303b9c1
             # zero.  Not good, but let's let it through for now.
             print "find_peaks: Warning: input signal is identically zero."
         # High-pass filter onset emphasis
@@ -354,12 +347,8 @@
             dur = np.max(peaks, axis=0)[0]*self.n_hop/float(self.target_sr)
         else:
             try:
-<<<<<<< HEAD
                 #[d, sr] = librosa.load(filename, sr=self.target_sr)
                 d, sr = audio_read.audio_read(filename, sr=self.target_sr)
-=======
-                [d, sr] = librosa.load(filename, sr=self.target_sr)
->>>>>>> 0303b9c1
             except audioread.NoBackendError:
                 print "wavfile2peaks: Error: Unable to find a backend for", filename
                 d = []
